package v1

import (
	"encoding/json"
	"strings"

	v "github.com/hashicorp/go-version"
	"github.com/percona/percona-backup-mongodb/pbm"
	"github.com/percona/percona-server-mongodb-operator/version"
	appsv1 "k8s.io/api/apps/v1"
	corev1 "k8s.io/api/core/v1"
	metav1 "k8s.io/apimachinery/pkg/apis/meta/v1"
	"k8s.io/apimachinery/pkg/runtime"
	"k8s.io/apimachinery/pkg/types"
	"k8s.io/apimachinery/pkg/util/intstr"
	k8sversion "k8s.io/apimachinery/pkg/version"
	"sigs.k8s.io/controller-runtime/pkg/client/apiutil"
)

// +k8s:deepcopy-gen:interfaces=k8s.io/apimachinery/pkg/runtime.Object

// PerconaServerMongoDB is the Schema for the perconaservermongodbs API
// +k8s:openapi-gen=true
type PerconaServerMongoDB struct {
	metav1.TypeMeta   `json:",inline"`
	metav1.ObjectMeta `json:"metadata,omitempty"`

	Spec   PerconaServerMongoDBSpec   `json:"spec,omitempty"`
	Status PerconaServerMongoDBStatus `json:"status,omitempty"`
}

// +k8s:deepcopy-gen:interfaces=k8s.io/apimachinery/pkg/runtime.Object

// PerconaServerMongoDBList contains a list of PerconaServerMongoDB
type PerconaServerMongoDBList struct {
	metav1.TypeMeta `json:",inline"`
	metav1.ListMeta `json:"metadata,omitempty"`
	Items           []PerconaServerMongoDB `json:"items"`
}

type ClusterRole string

const (
	ClusterRoleShardSvr  ClusterRole = "shardsvr"
	ClusterRoleConfigSvr ClusterRole = "configsvr"
)

// PerconaServerMongoDBSpec defines the desired state of PerconaServerMongoDB
type PerconaServerMongoDBSpec struct {
	Pause                   bool                                 `json:"pause,omitempty"`
	CRVersion               string                               `json:"crVersion,omitempty"`
	Platform                *version.Platform                    `json:"platform,omitempty"`
	Image                   string                               `json:"image,omitempty"`
	ImagePullSecrets        []corev1.LocalObjectReference        `json:"imagePullSecrets,omitempty"`
	RunUID                  int64                                `json:"runUid,omitempty"`
	UnsafeConf              bool                                 `json:"allowUnsafeConfigurations,omitempty"`
	Mongod                  *MongodSpec                          `json:"mongod,omitempty"`
	Replsets                []*ReplsetSpec                       `json:"replsets,omitempty"`
	Secrets                 *SecretsSpec                         `json:"secrets,omitempty"`
	Backup                  BackupSpec                           `json:"backup,omitempty"`
	ImagePullPolicy         corev1.PullPolicy                    `json:"imagePullPolicy,omitempty"`
	PMM                     PMMSpec                              `json:"pmm,omitempty"`
	UpdateStrategy          appsv1.StatefulSetUpdateStrategyType `json:"updateStrategy,omitempty"`
	UpgradeOptions          UpgradeOptions                       `json:"upgradeOptions,omitempty"`
	SchedulerName           string                               `json:"schedulerName,omitempty"`
	ClusterServiceDNSSuffix string                               `json:"clusterServiceDNSSuffix,omitempty"`
	Sharding                Sharding                             `json:"sharding,omitempty"`
	InitImage               string                               `json:"initImage,omitempty"`
}

const (
	SmartUpdateStatefulSetStrategyType appsv1.StatefulSetUpdateStrategyType = "SmartUpdate"
)

type Sharding struct {
	Enabled          bool         `json:"enabled"`
	ConfigsvrReplSet *ReplsetSpec `json:"configsvrReplSet,omitempty"`
	Mongos           *MongosSpec  `json:"mongos,omitempty"`
}

type UpgradeOptions struct {
	VersionServiceEndpoint string          `json:"versionServiceEndpoint,omitempty"`
	Apply                  UpgradeStrategy `json:"apply,omitempty"`
	Schedule               string          `json:"schedule,omitempty"`
}

type ReplsetMemberStatus struct {
	Name    string `json:"name,omitempty"`
	Version string `json:"version,omitempty"`
}

type MongosStatus struct {
	Size    int      `json:"size"`
	Ready   int      `json:"ready"`
	Status  AppState `json:"status,omitempty"`
	Message string   `json:"message,omitempty"`
}

type ReplsetStatus struct {
	Members     []*ReplsetMemberStatus `json:"members,omitempty"`
	ClusterRole ClusterRole            `json:"clusterRole,omitempty"`

	Initialized  bool     `json:"initialized,omitempty"`
	AddedAsShard *bool    `json:"added_as_shard,omitempty"`
	Size         int32    `json:"size"`
	Ready        int32    `json:"ready"`
	Status       AppState `json:"status,omitempty"`
	Message      string   `json:"message,omitempty"`
}

type AppState string

const (
	AppStateInit  AppState = "initializing"
	AppStateReady AppState = "ready"
	AppStateError AppState = "error"
)

type UpgradeStrategy string

func (us UpgradeStrategy) Lower() UpgradeStrategy {
	return UpgradeStrategy(strings.ToLower(string(us)))
}

const (
	UpgradeStrategyDiasbled UpgradeStrategy = "disabled"
	UpgradeStrategyNever    UpgradeStrategy = "never"
)

// PerconaServerMongoDBStatus defines the observed state of PerconaServerMongoDB
type PerconaServerMongoDBStatus struct {
	State              AppState                  `json:"state,omitempty"`
	MongoVersion       string                    `json:"mongoVersion,omitempty"`
	MongoImage         string                    `json:"mongoImage,omitempty"`
	Message            string                    `json:"message,omitempty"`
	Conditions         []ClusterCondition        `json:"conditions,omitempty"`
	Replsets           map[string]*ReplsetStatus `json:"replsets,omitempty"`
	Mongos             *MongosStatus             `json:"mongos,omitempty"`
	ObservedGeneration int64                     `json:"observedGeneration,omitempty"`
	BackupStatus       AppState                  `json:"backup,omitempty"`
	BackupVersion      string                    `json:"backupVersion,omitempty"`
	PMMStatus          AppState                  `json:"pmmStatus,omitempty"`
	PMMVersion         string                    `json:"pmmVersion,omitempty"`
	Host               string                    `json:"host,omitempty"`
}

type ConditionStatus string

const (
	ConditionTrue    ConditionStatus = "True"
	ConditionFalse   ConditionStatus = "False"
	ConditionUnknown ConditionStatus = "Unknown"
)

type ClusterConditionType string

const (
	ClusterReady       ClusterConditionType = "ClusterReady"
	ClusterInit        ClusterConditionType = "ClusterInitializing"
	ClusterRSInit      ClusterConditionType = "ReplsetInitialized"
	ClusterRSReady     ClusterConditionType = "ReplsetReady"
	ClusterMongosReady ClusterConditionType = "MongosReady"
	ClusterError       ClusterConditionType = "Error"
)

type ClusterCondition struct {
	Status             ConditionStatus      `json:"status"`
	Type               ClusterConditionType `json:"type"`
	LastTransitionTime metav1.Time          `json:"lastTransitionTime,omitempty"`
	Reason             string               `json:"reason,omitempty"`
	Message            string               `json:"message,omitempty"`
}

type PMMSpec struct {
	Enabled      bool           `json:"enabled,omitempty"`
	ServerHost   string         `json:"serverHost,omitempty"`
	Image        string         `json:"image,omitempty"`
	MongodParams string         `json:"mongodParams,omitempty"`
	MongosParams string         `json:"mongosParams,omitempty"`
	Resources    *ResourcesSpec `json:"resources,omitempty"`
}

type MultiAZ struct {
	Affinity            *PodAffinity             `json:"affinity,omitempty"`
	NodeSelector        map[string]string        `json:"nodeSelector,omitempty"`
	Tolerations         []corev1.Toleration      `json:"tolerations,omitempty"`
	PriorityClassName   string                   `json:"priorityClassName,omitempty"`
	ServiceAccountName  string                   `json:"serviceAccountName,omitempty"`
	Annotations         map[string]string        `json:"annotations,omitempty"`
	Labels              map[string]string        `json:"labels,omitempty"`
	PodDisruptionBudget *PodDisruptionBudgetSpec `json:"podDisruptionBudget,omitempty"`
	RuntimeClassName    *string                  `json:"runtimeClassName,omitempty"`
	Sidecars            []corev1.Container       `json:"sidecars,omitempty"`
}

func (m *MultiAZ) WithSidecars(c corev1.Container) (withSidecars []corev1.Container, noSkips bool) {
	withSidecars, noSkips = []corev1.Container{c}, true

	for _, s := range m.Sidecars {
		if s.Name == c.Name {
			noSkips = false
			continue
		}

		withSidecars = append(withSidecars, s)
	}

	return
}

type PodDisruptionBudgetSpec struct {
	MinAvailable   *intstr.IntOrString `json:"minAvailable,omitempty"`
	MaxUnavailable *intstr.IntOrString `json:"maxUnavailable,omitempty"`
}

type PodAffinity struct {
	TopologyKey *string          `json:"antiAffinityTopologyKey,omitempty"`
	Advanced    *corev1.Affinity `json:"advanced,omitempty"`
}

type ReplsetSpec struct {
	Resources                *ResourcesSpec             `json:"resources,omitempty"`
	Name                     string                     `json:"name"`
	Size                     int32                      `json:"size"`
	ClusterRole              ClusterRole                `json:"clusterRole,omitempty"`
	Arbiter                  Arbiter                    `json:"arbiter,omitempty"`
	Expose                   Expose                     `json:"expose,omitempty"`
	VolumeSpec               *VolumeSpec                `json:"volumeSpec,omitempty"`
	ReadinessProbe           *corev1.Probe              `json:"readinessProbe,omitempty"`
	LivenessProbe            *LivenessProbeExtended     `json:"livenessProbe,omitempty"`
	PodSecurityContext       *corev1.PodSecurityContext `json:"podSecurityContext,omitempty"`
	ContainerSecurityContext *corev1.SecurityContext    `json:"containerSecurityContext,omitempty"`
	Storage                  *MongodSpecStorage         `json:"storage,omitempty"`
	MultiAZ
}

type LivenessProbeExtended struct {
	corev1.Probe        `json:",inline"`
	StartupDelaySeconds int `json:"startupDelaySeconds,omitempty"`
}

func (l LivenessProbeExtended) CommandHas(flag string) bool {
	if l.Handler.Exec == nil {
		return false
	}

	for _, v := range l.Handler.Exec.Command {
		if v == flag {
			return true
		}
	}

	return false
}

type VolumeSpec struct {
	// EmptyDir represents a temporary directory that shares a pod's lifetime.
	EmptyDir *corev1.EmptyDirVolumeSource `json:"emptyDir,omitempty"`

	// HostPath represents a pre-existing file or directory on the host machine
	// that is directly exposed to the container.
	HostPath *corev1.HostPathVolumeSource `json:"hostPath,omitempty"`

	// PersistentVolumeClaim represents a reference to a PersistentVolumeClaim.
	// It has the highest level of precedence, followed by HostPath and
	// EmptyDir. And represents the PVC specification.
	PersistentVolumeClaim *corev1.PersistentVolumeClaimSpec `json:"persistentVolumeClaim,omitempty"`
}

type ResourceSpecRequirements struct {
	CPU    string `json:"cpu,omitempty"`
	Memory string `json:"memory,omitempty"`
}

type ResourcesSpec struct {
	Limits   *ResourceSpecRequirements `json:"limits,omitempty"`
	Requests *ResourceSpecRequirements `json:"requests,omitempty"`
}

type SecretsSpec struct {
	Users       string `json:"users,omitempty"`
	SSL         string `json:"ssl,omitempty"`
	SSLInternal string `json:"sslInternal,omitempty"`
}

type MongosSpec struct {
	MultiAZ
	Port                     int32                      `json:"port,omitempty"`
	HostPort                 int32                      `json:"hostPort,omitempty"`
	SetParameter             *MongosSpecSetParameter    `json:"setParameter,omitempty"`
	AuditLog                 *MongoSpecAuditLog         `json:"auditLog,omitempty"`
	Expose                   Expose                     `json:"expose,omitempty"`
	Size                     int32                      `json:"size,omitempty"`
	ReadinessProbe           *corev1.Probe              `json:"readinessProbe,omitempty"`
	LivenessProbe            *LivenessProbeExtended     `json:"livenessProbe,omitempty"`
	PodSecurityContext       *corev1.PodSecurityContext `json:"podSecurityContext,omitempty"`
	ContainerSecurityContext *corev1.SecurityContext    `json:"containerSecurityContext,omitempty"`
	*ResourcesSpec           `json:"resources,omitempty"`
}

type MongodSpec struct {
	Net                *MongodSpecNet                `json:"net,omitempty"`
	AuditLog           *MongoSpecAuditLog            `json:"auditLog,omitempty"`
	OperationProfiling *MongodSpecOperationProfiling `json:"operationProfiling,omitempty"`
	Replication        *MongodSpecReplication        `json:"replication,omitempty"`
	Security           *MongodSpecSecurity           `json:"security,omitempty"`
	SetParameter       *MongodSpecSetParameter       `json:"setParameter,omitempty"`
	Storage            *MongodSpecStorage            `json:"storage,omitempty"`
}

type MongodSpecNet struct {
	Port     int32 `json:"port,omitempty"`
	HostPort int32 `json:"hostPort,omitempty"`
}

type MongodSpecReplication struct {
	OplogSizeMB int `json:"oplogSizeMB,omitempty"`
}

// MongodChiperMode is a cipher mode used by Data-at-Rest Encryption
type MongodChiperMode string

const (
	MongodChiperModeUnset MongodChiperMode = ""
	MongodChiperModeCBC   MongodChiperMode = "AES256-CBC"
	MongodChiperModeGCM   MongodChiperMode = "AES256-GCM"
)

type MongodSpecSecurity struct {
	RedactClientLogData  bool             `json:"redactClientLogData,omitempty"`
	EnableEncryption     *bool            `json:"enableEncryption,omitempty"`
	EncryptionKeySecret  string           `json:"encryptionKeySecret,omitempty"`
	EncryptionCipherMode MongodChiperMode `json:"encryptionCipherMode,omitempty"`
}

type MongodSpecSetParameter struct {
	TTLMonitorSleepSecs                   int `json:"ttlMonitorSleepSecs,omitempty"`
	WiredTigerConcurrentReadTransactions  int `json:"wiredTigerConcurrentReadTransactions,omitempty"`
	WiredTigerConcurrentWriteTransactions int `json:"wiredTigerConcurrentWriteTransactions,omitempty"`
	CursorTimeoutMillis                   int `json:"cursorTimeoutMillis,omitempty"`
}

type MongosSpecSetParameter struct {
	CursorTimeoutMillis int `json:"cursorTimeoutMillis,omitempty"`
}

type StorageEngine string

var (
	StorageEngineWiredTiger StorageEngine = "wiredTiger"
	StorageEngineInMemory   StorageEngine = "inMemory"
	StorageEngineMMAPv1     StorageEngine = "mmapv1"
)

type MongodSpecStorage struct {
	Engine         StorageEngine         `json:"engine,omitempty"`
	DirectoryPerDB bool                  `json:"directoryPerDB,omitempty"`
	SyncPeriodSecs int                   `json:"syncPeriodSecs,omitempty"`
	InMemory       *MongodSpecInMemory   `json:"inMemory,omitempty"`
	MMAPv1         *MongodSpecMMAPv1     `json:"mmapv1,omitempty"`
	WiredTiger     *MongodSpecWiredTiger `json:"wiredTiger,omitempty"`
}

type MongodSpecMMAPv1 struct {
	NsSize     int  `json:"nsSize,omitempty"`
	Smallfiles bool `json:"smallfiles,omitempty"`
}

type WiredTigerCompressor string

var (
	WiredTigerCompressorNone   WiredTigerCompressor = "none"
	WiredTigerCompressorSnappy WiredTigerCompressor = "snappy"
	WiredTigerCompressorZlib   WiredTigerCompressor = "zlib"
)

type MongodSpecWiredTigerEngineConfig struct {
	CacheSizeRatio      float64               `json:"cacheSizeRatio,omitempty"`
	DirectoryForIndexes bool                  `json:"directoryForIndexes,omitempty"`
	JournalCompressor   *WiredTigerCompressor `json:"journalCompressor,omitempty"`
}

type MongodSpecWiredTigerCollectionConfig struct {
	BlockCompressor *WiredTigerCompressor `json:"blockCompressor,omitempty"`
}

type MongodSpecWiredTigerIndexConfig struct {
	PrefixCompression bool `json:"prefixCompression,omitempty"`
}

type MongodSpecWiredTiger struct {
	CollectionConfig *MongodSpecWiredTigerCollectionConfig `json:"collectionConfig,omitempty"`
	EngineConfig     *MongodSpecWiredTigerEngineConfig     `json:"engineConfig,omitempty"`
	IndexConfig      *MongodSpecWiredTigerIndexConfig      `json:"indexConfig,omitempty"`
}

type MongodSpecInMemoryEngineConfig struct {
	InMemorySizeRatio float64 `json:"inMemorySizeRatio,omitempty"`
}

type MongodSpecInMemory struct {
	EngineConfig *MongodSpecInMemoryEngineConfig `json:"engineConfig,omitempty"`
}

type AuditLogDestination string

var AuditLogDestinationFile AuditLogDestination = "file"

type AuditLogFormat string

var (
	AuditLogFormatBSON AuditLogFormat = "BSON"
	AuditLogFormatJSON AuditLogFormat = "JSON"
)

type MongoSpecAuditLog struct {
	Destination AuditLogDestination `json:"destination,omitempty"`
	Format      AuditLogFormat      `json:"format,omitempty"`
	Filter      string              `json:"filter,omitempty"`
}

type OperationProfilingMode string

const (
	OperationProfilingModeAll    OperationProfilingMode = "all"
	OperationProfilingModeSlowOp OperationProfilingMode = "slowOp"
)

type MongodSpecOperationProfiling struct {
	Mode              OperationProfilingMode `json:"mode,omitempty"`
	SlowOpThresholdMs int                    `json:"slowOpThresholdMs,omitempty"`
	RateLimit         int                    `json:"rateLimit,omitempty"`
}

type BackupTaskSpec struct {
	Name            string              `json:"name"`
	Enabled         bool                `json:"enabled"`
	Keep            int                 `json:"keep,omitempty"`
	Schedule        string              `json:"schedule,omitempty"`
	StorageName     string              `json:"storageName,omitempty"`
	CompressionType pbm.CompressionType `json:"compressionType,omitempty"`
}

type BackupStorageS3Spec struct {
	Bucket            string `json:"bucket"`
	Prefix            string `json:"prefix,omitempty"`
	Region            string `json:"region,omitempty"`
	EndpointURL       string `json:"endpointUrl,omitempty"`
	CredentialsSecret string `json:"credentialsSecret"`
}

type BackupStorageType string

const (
	BackupStorageFilesystem BackupStorageType = "filesystem"
	BackupStorageS3         BackupStorageType = "s3"
)

type BackupStorageSpec struct {
	Type BackupStorageType   `json:"type"`
	S3   BackupStorageS3Spec `json:"s3,omitempty"`
}

type BackupSpec struct {
	Enabled                  bool                         `json:"enabled"`
	Storages                 map[string]BackupStorageSpec `json:"storages,omitempty"`
	Image                    string                       `json:"image,omitempty"`
	Tasks                    []BackupTaskSpec             `json:"tasks,omitempty"`
	ServiceAccountName       string                       `json:"serviceAccountName,omitempty"`
	PodSecurityContext       *corev1.PodSecurityContext   `json:"podSecurityContext,omitempty"`
	ContainerSecurityContext *corev1.SecurityContext      `json:"containerSecurityContext,omitempty"`
	Resources                *ResourcesSpec               `json:"resources,omitempty"`
	RuntimeClassName         *string                      `json:"runtimeClassName,omitempty"`
}

type Arbiter struct {
	Enabled bool  `json:"enabled"`
	Size    int32 `json:"size"`
	MultiAZ
}

type Expose struct {
	Enabled                  bool               `json:"enabled"`
	ExposeType               corev1.ServiceType `json:"exposeType,omitempty"`
	LoadBalancerSourceRanges []string           `json:"loadBalancerSourceRanges,omitempty"`
	ServiceAnnotations       map[string]string  `json:"serviceAnnotations,omitempty"`
}

// ServerVersion represents info about k8s / openshift server version
type ServerVersion struct {
	Platform version.Platform
	Info     k8sversion.Info
}

// OwnerRef returns OwnerReference to object
func (cr *PerconaServerMongoDB) OwnerRef(scheme *runtime.Scheme) (metav1.OwnerReference, error) {
	gvk, err := apiutil.GVKForObject(cr, scheme)
	if err != nil {
		return metav1.OwnerReference{}, err
	}

	trueVar := true

	return metav1.OwnerReference{
		APIVersion: gvk.GroupVersion().String(),
		Kind:       gvk.Kind,
		Name:       cr.GetName(),
		UID:        cr.GetUID(),
		Controller: &trueVar,
	}, nil
}

// setVersion sets the API version of a PSMDB resource.
// The new (semver-matching) version is determined either by the CR's API version or an API version specified via the CR's annotations.
// If the CR's API version is an empty string, it returns "v1"
func (cr *PerconaServerMongoDB) setVersion() error {
	if len(cr.Spec.CRVersion) > 0 {
		return nil
	}

	apiVersion := version.Version

	if lastCR, ok := cr.Annotations["kubectl.kubernetes.io/last-applied-configuration"]; ok {
		var newCR PerconaServerMongoDB
		err := json.Unmarshal([]byte(lastCR), &newCR)
		if err != nil {
			return err
		}
		if len(newCR.APIVersion) > 0 {
			apiVersion = strings.Replace(strings.TrimPrefix(newCR.APIVersion, "psmdb.percona.com/v"), "-", ".", -1)
		}
	}

	cr.Spec.CRVersion = apiVersion

	return nil
}

func (cr *PerconaServerMongoDB) Version() *v.Version {
	return v.Must(v.NewVersion(cr.Spec.CRVersion))
}

func (cr *PerconaServerMongoDB) CompareVersion(version string) int {
	if len(cr.Spec.CRVersion) == 0 {
		cr.setVersion()
	}

	//using Must because "version" must be right format
	return cr.Version().Compare(v.Must(v.NewVersion(version)))
}

<<<<<<< HEAD
func UserSecretNameInternal(cr *PerconaServerMongoDB) string {
	internalPrefix := "internal-"

	name := cr.Spec.Secrets.Users
	if cr.CompareVersion("1.5.0") >= 0 {
		name = internalPrefix + cr.Name + "-users"
	}

	return name
=======
func (cr *PerconaServerMongoDB) MongosNamespacedName() types.NamespacedName {
	return types.NamespacedName{Name: cr.Name + "-" + "mongos", Namespace: cr.Namespace}
>>>>>>> 037e2575
}<|MERGE_RESOLUTION|>--- conflicted
+++ resolved
@@ -549,7 +549,6 @@
 	return cr.Version().Compare(v.Must(v.NewVersion(version)))
 }
 
-<<<<<<< HEAD
 func UserSecretNameInternal(cr *PerconaServerMongoDB) string {
 	internalPrefix := "internal-"
 
@@ -559,8 +558,8 @@
 	}
 
 	return name
-=======
+}
+
 func (cr *PerconaServerMongoDB) MongosNamespacedName() types.NamespacedName {
 	return types.NamespacedName{Name: cr.Name + "-" + "mongos", Namespace: cr.Namespace}
->>>>>>> 037e2575
 }