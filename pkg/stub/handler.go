package stub

import (
	"context"
	"time"

	sdk "github.com/Percona-Lab/percona-server-mongodb-operator/internal/sdk"
	"github.com/Percona-Lab/percona-server-mongodb-operator/pkg/apis/psmdb/v1alpha1"

	motPkg "github.com/percona/mongodb-orchestration-tools/pkg"
	podk8s "github.com/percona/mongodb-orchestration-tools/pkg/pod/k8s"
	watchdog "github.com/percona/mongodb-orchestration-tools/watchdog"
	wdConfig "github.com/percona/mongodb-orchestration-tools/watchdog/config"
	wdMetrics "github.com/percona/mongodb-orchestration-tools/watchdog/metrics"

	opSdk "github.com/operator-framework/operator-sdk/pkg/sdk"
	"github.com/prometheus/client_golang/prometheus"
	"github.com/sirupsen/logrus"
	appsv1 "k8s.io/api/apps/v1"
	corev1 "k8s.io/api/core/v1"
	"k8s.io/apimachinery/pkg/api/errors"
)

var ReplsetInitWait = 10 * time.Second

const minPersistentVolumeClaims = 1

// Handler implements sdk.Handler interface.
type Handler struct {
	client        sdk.Client
	serverVersion *v1alpha1.ServerVersion
	pods          *podk8s.Pods
	watchdog      *watchdog.Watchdog
	watchdogQuit  chan bool
	startedAt     time.Time
}

// NewHandler return new instance of sdk.Handler interface.
func NewHandler(client sdk.Client) opSdk.Handler {
	return &Handler{
		client:       client,
		startedAt:    time.Now(),
		watchdogQuit: make(chan bool, 1),
	}
}

// ensureWatchdog ensures the PSMDB watchdog has started. This process controls the replica set and sharding
// state of a PSMDB cluster.
//
// See: https://github.com/percona/mongodb-orchestration-tools/tree/master/watchdog
//
func (h *Handler) ensureWatchdog(psmdb *v1alpha1.PerconaServerMongoDB, usersSecret *corev1.Secret) error {
	// Skip if watchdog is started
	if h.watchdog != nil {
		return nil
	}

	if h.pods == nil {
		h.pods = podk8s.NewPods(psmdb.Name, psmdb.Namespace)
	}

	// Start the watchdog if it has not been started
	metricsCollector := wdMetrics.NewCollector()
	h.watchdog = watchdog.New(&wdConfig.Config{
		ServiceName:    psmdb.Name,
		Username:       string(usersSecret.Data[motPkg.EnvMongoDBClusterAdminUser]),
		Password:       string(usersSecret.Data[motPkg.EnvMongoDBClusterAdminPassword]),
		APIPoll:        5 * time.Second,
		ReplsetPoll:    5 * time.Second,
		ReplsetTimeout: 3 * time.Second,
	}, h.pods, metricsCollector, &h.watchdogQuit)
	go h.watchdog.Run()

	// register prometheus collector
	prometheus.MustRegister(metricsCollector)

	return nil
}

// Handle is the main operator function that is ran for every SDK event
func (h *Handler) Handle(ctx context.Context, event opSdk.Event) error {
	switch o := event.Object.(type) {
	case *v1alpha1.PerconaServerMongoDB:
		psmdb := o

		// apply Spec defaults
		h.addPSMDBSpecDefaults(psmdb)

		// Ignore the delete event since the garbage collector will clean up all secondary resources for the CR
		// All secondary resources must have the CR set as their OwnerReference for this to be the case
		if event.Deleted {
			logrus.Infof("received deleted event for %s", psmdb.Name)
			if h.watchdog != nil {
				close(h.watchdogQuit)
				h.watchdog = nil
			}
			return nil
		}

		// Get server/platform info if not exists
		if h.serverVersion == nil {
			serverVersion, err := getServerVersion()
			if err != nil {
				logrus.Errorf("error fetching server/platform version info: %v", err)
				return err
			}
			h.serverVersion = serverVersion
			logrus.Infof("detected Kubernetes platform: %s, version: %s", h.getPlatform(psmdb), h.serverVersion.Info)
		}

		// Create the mongodb internal auth key if it doesn't exist
		err := h.client.Create(newPSMDBMongoKeySecret(o))
		if err != nil {
			if !errors.IsAlreadyExists(err) {
				logrus.Errorf("failed to create psmdb auth key: %v", err)
				return err
			}
		} else {
			logrus.Info("created mongodb auth key secret")
		}

		// Load MongoDB system users/passwords from secret
		usersSecret, err := getPSMDBSecret(psmdb, h.client, psmdb.Spec.Secrets.Users)
		if err != nil {
			logrus.Errorf("failed to load psmdb user secrets: %v", err)
			return err
		}

		// Ensure the watchdog is started (to contol the MongoDB Replica Set config)
		err = h.ensureWatchdog(psmdb, usersSecret)
		if err != nil {
			return err
		}

		// Ensure all replica sets exist. When sharding is supported this
		// loop will create the cluster shards and config server replset
		clusterPods := make([]corev1.Pod, 0)
		clusterSets := make([]appsv1.StatefulSet, 0)
		for i, replset := range psmdb.Spec.Replsets {
			// multiple replica sets is not supported until sharding is
			// added to the operator
			if i > 0 {
				logrus.Errorf("multiple replica sets is not yet supported, skipping replset: %s", replset.Name)
				continue
			}

			// Update the PSMDB status
			podsList, err := h.updateStatus(psmdb, replset, usersSecret)
			if err != nil {
				logrus.Errorf("failed to update psmdb status for replset %s: %v", replset.Name, err)
				return err
			}
			clusterPods = append(clusterPods, podsList.Items...)

			// Ensure replset exists and has correct state, PVCs, etc
			set, err := h.ensureReplset(psmdb, podsList, replset, usersSecret)
			if err != nil {
				if err == ErrNoRunningMongodContainers {
					logrus.Debugf("no running mongod containers for replset %s, skipping replset initiation", replset.Name)
					continue
				}
				logrus.Errorf("failed to ensure replset %s: %v", replset.Name, err)
				return err
			}
<<<<<<< HEAD

			// Ensure replset has external services
			if psmdb.Spec.ExposeExternally {
				err = h.ensureExtServices(psmdb, replset)
				if err != nil {
					logrus.Errorf("failed to get services of replset %s: %v", replset.Name, err)
					return err
				}
			}
=======
			clusterSets = append(clusterSets, *set)
>>>>>>> 3d61e674
		}

		// Update the pods+statefulsets list that is read by the watchdog
		h.pods.Update(clusterPods, clusterSets)
	}
	return nil
}<|MERGE_RESOLUTION|>--- conflicted
+++ resolved
@@ -162,7 +162,7 @@
 				logrus.Errorf("failed to ensure replset %s: %v", replset.Name, err)
 				return err
 			}
-<<<<<<< HEAD
+			clusterSets = append(clusterSets, *set)
 
 			// Ensure replset has external services
 			if psmdb.Spec.ExposeExternally {
@@ -172,9 +172,6 @@
 					return err
 				}
 			}
-=======
-			clusterSets = append(clusterSets, *set)
->>>>>>> 3d61e674
 		}
 
 		// Update the pods+statefulsets list that is read by the watchdog
