--- conflicted
+++ resolved
@@ -4,14 +4,14 @@
 	"context"
 	"time"
 
-	"github.com/Percona-Lab/percona-server-mongodb-operator/internal/sdk"
+	sdk "github.com/Percona-Lab/percona-server-mongodb-operator/internal/sdk"
 	"github.com/Percona-Lab/percona-server-mongodb-operator/internal/util"
 	"github.com/Percona-Lab/percona-server-mongodb-operator/pkg/apis/psmdb/v1alpha1"
 	"github.com/Percona-Lab/percona-server-mongodb-operator/pkg/stub/backup"
 
 	motPkg "github.com/percona/mongodb-orchestration-tools/pkg"
 	podk8s "github.com/percona/mongodb-orchestration-tools/pkg/pod/k8s"
-	"github.com/percona/mongodb-orchestration-tools/watchdog"
+	watchdog "github.com/percona/mongodb-orchestration-tools/watchdog"
 	wdConfig "github.com/percona/mongodb-orchestration-tools/watchdog/config"
 	wdMetrics "github.com/percona/mongodb-orchestration-tools/watchdog/metrics"
 
@@ -193,7 +193,22 @@
 			}
 			clusterSets = append(clusterSets, *set)
 
-<<<<<<< HEAD
+			// Check if backup agent container exists
+			if util.GetPodSpecContainer(&set.Spec.Template.Spec, backup.AgentContainerName) != nil {
+				hasBackupAgents = true
+			}
+		}
+
+		// Remove coordinator if backups are disabled and there are no running
+		// backup agents in replica sets
+		if (psmdb.Spec.Backup == nil || !psmdb.Spec.Backup.Enabled) && h.backups != nil && !hasBackupAgents {
+			err = h.backups.DeleteCoordinator()
+			if err != nil {
+				logrus.Errorf("failed to remove backup coordinator: %v", err)
+				return err
+			}
+			h.backups = nil
+
 			// Ensure replset has external service
 			if psmdb.Spec.Expose.On {
 				svcs, err := h.ensureExtServices(psmdb, replset, podsList)
@@ -202,23 +217,6 @@
 				}
 				clusterServices = svcs
 			}
-=======
-			// Check if backup agent container exists
-			if util.GetPodSpecContainer(&set.Spec.Template.Spec, backup.AgentContainerName) != nil {
-				hasBackupAgents = true
-			}
-		}
-
-		// Remove coordinator if backups are disabled and there are no running
-		// backup agents in replica sets
-		if (psmdb.Spec.Backup == nil || !psmdb.Spec.Backup.Enabled) && h.backups != nil && !hasBackupAgents {
-			err = h.backups.DeleteCoordinator()
-			if err != nil {
-				logrus.Errorf("failed to remove backup coordinator: %v", err)
-				return err
-			}
-			h.backups = nil
->>>>>>> f0ba35f0
 		}
 
 		// Update the pods+statefulsets list that is read by the watchdog
