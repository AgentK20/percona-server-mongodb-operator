--- conflicted
+++ resolved
@@ -221,15 +221,8 @@
 		},
 
 		{
-<<<<<<< HEAD
-			nameKey:           envMongoDBClusterMonitorUser,
-			passKey:           envMongoDBClusterMonitorPassword,
-			needRestartSfs:    true, //need for liveness/readiness ckeck
-			needRestartMongos: true,
-=======
 			nameKey: envMongoDBClusterMonitorUser,
 			passKey: envMongoDBClusterMonitorPassword,
->>>>>>> 101bc8fb
 		},
 
 		{
