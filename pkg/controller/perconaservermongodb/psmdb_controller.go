--- conflicted
+++ resolved
@@ -429,16 +429,12 @@
 		}
 	}
 
-<<<<<<< HEAD
+	err = r.stopMongosInCaseOfRestore(cr)
+	if err != nil {
+		return reconcile.Result{}, errors.Wrap(err, "on restore")
+	}
+
 	err = r.reconcileMongos(cr)
-=======
-	err = r.stopMongosInCaseOfRestore(cr)
-	if err != nil {
-		return reconcile.Result{}, errors.Wrap(err, "on restore")
-	}
-
-	err = r.reconcileMongos(cr, mongosTemplateAnnotations)
->>>>>>> 037e2575
 	if err != nil {
 		return reconcile.Result{}, errors.Wrap(err, "reconcile mongos")
 	}
@@ -683,9 +679,6 @@
 	return nil
 }
 
-<<<<<<< HEAD
-func (r *ReconcilePerconaServerMongoDB) reconcileMongos(cr *api.PerconaServerMongoDB) error {
-=======
 func (r *ReconcilePerconaServerMongoDB) deleteMongosIfNeeded(cr *api.PerconaServerMongoDB) error {
 	if cr.Spec.Sharding.Enabled {
 		return nil
@@ -694,8 +687,7 @@
 	return r.deleteMongos(cr)
 }
 
-func (r *ReconcilePerconaServerMongoDB) reconcileMongos(cr *api.PerconaServerMongoDB, secretAnnotations map[string]string) error {
->>>>>>> 037e2575
+func (r *ReconcilePerconaServerMongoDB) reconcileMongos(cr *api.PerconaServerMongoDB) error {
 	if !cr.Spec.Sharding.Enabled {
 		return nil
 	}
